--- conflicted
+++ resolved
@@ -12,14 +12,8 @@
 from django.conf import settings
 from django.http import Http404
 
-<<<<<<< HEAD
-from .models import ViewerProfile, User, Video, VideoView, VideoLike, VideoShare, WebcamRecording
-from .serializers import (OnboardingSerializer, FirebaseTokenSerializer, 
-                         VideoSerializer, VideoFeedSerializer, VideoDetailSerializer,
-                         VideoViewSerializer, VideoLikeSerializer, VideoShareSerializer)
-=======
 from .models import (
-    ViewerProfile, User, Video, VideoView, VideoLike, VideoShare,
+    ViewerProfile, User, Video, VideoView, VideoLike, VideoShare, WebcamRecording,
     EvaluationForm, EvaluationQuestion, EvaluationResponse
 )
 from .serializers import (
@@ -29,7 +23,6 @@
     EvaluationFormSerializer, EvaluationQuestionSerializer, 
     EvaluationResponseSerializer, UserPointsSerializer
 )
->>>>>>> 5ca9dfed
 from .utils import should_make_private, make_video_private, record_user_view, increment_video_views
 from .permissions import IsCompanyOrAdmin, IsOwnerOrAdmin
 from .services import EvaluationService, PointsService, AzureStorageService
@@ -374,7 +367,6 @@
             )
 
 
-<<<<<<< HEAD
 class WebcamUploadView(APIView):
     """Generate SAS upload URL for webcam recordings."""
     permission_classes = [IsAuthenticated]
@@ -431,7 +423,8 @@
                 {"error": f"Failed to generate SAS token: {str(e)}"}, 
                 status=status.HTTP_500_INTERNAL_SERVER_ERROR
             )
-=======
+
+
 class VideoSearchView(generics.ListAPIView):
     """API endpoint for searching videos by filename or other criteria."""
     serializer_class = VideoSerializer
@@ -702,5 +695,4 @@
     
     def get_object(self):
         profile, _ = ViewerProfile.objects.get_or_create(user=self.request.user)
-        return profile
->>>>>>> 5ca9dfed
+        return profile